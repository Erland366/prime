from __future__ import annotations
import re
import time
import torch
from torch import nn
from zeroband.comms import ElasticDeviceMesh
from zeroband.collectives import Compression, all_reduce
from zeroband.utils.world_info import get_world_info
from zeroband.utils.logger import get_logger
from zeroband.config import DilocoConfig
import torch.distributed as dist
from torch.distributed._tensor.api import DTensor
from functools import lru_cache


@lru_cache(maxsize=None)
def _find_first_number(s: str) -> int:
    match = re.search(r"\d+", s)
    if match:
        return int(match.group())
    else:
        return -1


class Diloco:
    """
    This class implements the diloco algorithm from  https://arxiv.org/abs/2311.08105 and https://arxiv.org/abs/2407.07852.

    It handles the outer loop as well as the inter node communication.

    There is no VRAM overhead with this implementation as the model's outer optimizer is offloaded to cpu.
    All reduce communication are also done on cpu using GLOO.

    Example usage:

    # Example usage in a training loop:

    diloco = Diloco(config.diloco, model, elastic_device_mesh)

    for outer_step in range(num_outer_steps):
        for inner_step in range(config.diloco.inner_steps):
            # Regular inner training loop
                optimizer.zero_grad()
                loss = model(batch)
                loss.backward()
                optimizer.step()

        diloco.step(model)
    """

    def __init__(
        self,
        config: DilocoConfig,
        model: nn.Module,
        elastic_device_mesh: ElasticDeviceMesh,
        experiment_config: "ExperimentConfig"
    ):
        self.config = config
        self.experiment_config = experiment_config

        if config.compression == Compression.UINT8:
            from zeroband.C.collectives import ring_allreduce as _  # noqa: F401
            # just force compilation

        self.elastic_device_mesh = elastic_device_mesh

        self._logger = get_logger()
        self.world_info = get_world_info()

        self._init_offloaded_optimizer(model=model)


    @torch.no_grad()
    def _init_offloaded_optimizer(self, model):
        self.param_list_cpu = self.get_offloaded_param(model)
        self.outer_optimizer = torch.optim.SGD(
            self.param_list_cpu, lr=self.config.outer_lr, momentum=0.9, nesterov=True
        )
        self._logger.debug("offload model to cpu")

    @torch.no_grad()
    def sync_pseudo_gradient(self, model: nn.Module, fake: bool = False, flag: str = "outer"):
        """
        Sync the pseudo gradient from the local process group to the global process group
        """
        _start_time = time.perf_counter()

        self.elastic_device_mesh.maybe_reinit_global_pg(admit_joiners=False)
        world_size_post_init = self.elastic_device_mesh.global_pg.size()

        world_size = world_size_post_init

        self._logger.debug("sync pseudo gradient %s with world size %d", " fake" if fake else "", world_size)

        global_pg = self.elastic_device_mesh.global_pg
        for i in range(self.config.retry_all_reduce):
            for param_offloaded, param in zip(self.param_list_cpu, model.parameters()):
<<<<<<< HEAD
                if self.experiment_config.fsdp:
                    param_offloaded_grad = param_offloaded.grad.to_local()
                    param_offloaded_data = param_offloaded.data.to_local()
                    param_data = param.data.to_local()
                else:
                    param_offloaded_grad = param_offloaded.grad
                    param_offloaded_data = param_offloaded.data
                    param_data = param.data

=======
                assert isinstance(param_offloaded.grad, DTensor)
>>>>>>> d57965b0
                if fake:
                    param_offloaded_grad.zero_()
                else:
                    param_offloaded_grad.copy_(param_offloaded_data)
                    if self.experiment_config.weighted_pseudo_gradient:
                        # Get world size
                        world_size = self.elastic_device_mesh.world_info.global_world_size
                        param_offloaded_grad.sub_(param_data.to(param_offloaded_data.device) / world_size)
                    else:
                        param_offloaded_grad.sub_(param_data.to(param_offloaded_data.device))
            try:
                self.offloaded_grad_flat_tensor.div_(world_size)
                _collective_start_time = time.perf_counter()
                self._logger.debug("Waiting on barrier")
                self.elastic_device_mesh.monitored_barrier(flag)

                self._logger.debug("Beginning all reduce")
                # all_reduce(self.config.compression, self.offloaded_grad_flat_tensor, dist.ReduceOp.SUM, global_pg)
                for j, tensor_group in enumerate(self._offloaded_grad_grouped_tensor):
                    t0 = time.perf_counter()
                    all_reduce(self.config.compression, tensor_group, dist.ReduceOp.SUM, global_pg)
                    self._logger.debug(
                        f"{j}/{len(self._offloaded_grad_grouped_tensor)} all reduce bucket done in {time.perf_counter() - t0:.6f} seconds, numel: {tensor_group.numel()}"
                    )

                self._logger.debug(
                    f"All reduce takes {time.perf_counter() - _collective_start_time:.6f} seconds numels: {self.offloaded_grad_flat_tensor.numel()}"
                )
                break
            except Exception as e:
                self._logger.error(f"Error syncing pseudo gradient: {e}, retry {i+1}/{self.config.retry_all_reduce}")
                global_pg = self.elastic_device_mesh.get_global_pg(maybe_reinit=True)
        else:
            self._logger.error(
                "Failed to sync pseudo gradient after %d retries. Resorting to calculating pseudo-gradient without reduce",
                self.config.retry_all_reduce,
            )
            for param_offloaded, param in zip(self.param_list_cpu, model.parameters()):
                if fake:
                    param_offloaded.grad.to_local().zero_()
                else:
                    param_offloaded.grad.to_local().copy_(param_offloaded.data.to_local())
                    param_offloaded.grad.to_local().sub_(param.data.to_local().to(param_offloaded.data.device))

        self._logger.info(f"Sync psuedo-gradient in {time.perf_counter() - _start_time:.6f} seconds")

    @torch.no_grad()
    def sync_inner_model(self, model: nn.Module):
        """
        Sync the inner model from the CPU outer model to GPU
        """

        self._logger.debug("sync inner model")
        for param_offloaded, param in zip(self.param_list_cpu, model.parameters()):
            if self.experiment_config.fsdp:
                param.data.to_local().copy_(param_offloaded.data.to_local())
            else:
                param.data.copy_(param_offloaded.data)


    @torch.no_grad()
    def get_offloaded_param(self, model: nn.Module) -> list[nn.Parameter]:
        """
        Offload the model parameters to cpu
        """
        param_items = [(name, param) for name, param in model.named_parameters() if param.requires_grad]
        numels = sum(param.to_local().numel() if isinstance(param, DTensor) else param.numel() for _, param in param_items)

        self.offloaded_data_flat_tensor = torch.empty((numels,), device="cpu", dtype=torch.float32)
        self.offloaded_grad_flat_tensor = torch.zeros((numels,), device="cpu", dtype=torch.float32)
        current_offset = 0
        offloaded_params = []
        param_group_cutoff = []

        prev_id = None
        for name, param in param_items:
            if _find_first_number(name) != prev_id:
                param_group_cutoff.append(current_offset)
                prev_id = _find_first_number(name)

            # so here we copy the DTensor from gpu to cpu. The trick is that we need to recreate the DTensor with the correct
            # cpu devise mesh, otherwise we have a cpu DTensor with a cuda device mesh which will fail to do any communication
            if isinstance(param.data, DTensor):
                target = param.data.to_local().detach()
            else:
                target = param.data.detach()
            data_tensor = self.offloaded_data_flat_tensor.as_strided(target.size(), target.stride(), current_offset)
            grad_tensor = self.offloaded_grad_flat_tensor.as_strided(target.size(), target.stride(), current_offset)
            current_offset += data_tensor.numel()
            data_tensor.copy_(target)


            if self.experiment_config.fsdp:
                offloaded_param = nn.Parameter(
                    DTensor.from_local(
                        data_tensor,
                        device_mesh=self.elastic_device_mesh.cpu_local_mesh,
                        placements=param.data.placements,
                    )
                )

                offloaded_param.grad = DTensor.from_local(
                    grad_tensor,
                    device_mesh=self.elastic_device_mesh.cpu_local_mesh,
                    placements=param.data.placements,
                )
                # here we pre-allocate the grad DTensor on cpu.
            else:
                offloaded_param = data_tensor
                offloaded_param.grad = grad_tensor
            offloaded_param.requires_grad = True
            offloaded_params.append(offloaded_param)

        param_group_cutoff.append(current_offset)
        # self._logger.debug(f"Cutoffs: {param_group_cutoff}")

        self._offloaded_grad_grouped_tensor = [
            self.offloaded_grad_flat_tensor.as_strided((j - i,), (1,), i)
            for i, j in zip(param_group_cutoff, param_group_cutoff[1:])
        ]
        # self._logger.debug(
        #     f"Grouped Tensors({len(self._offloaded_grad_grouped_tensor)}){[i.numel() for i in self._offloaded_grad_grouped_tensor]}"
        # )
        return offloaded_params

    @torch.no_grad()
    def step(self, model: nn.Module, fake: bool = False, flag: str = "outer"):
        """
        Step the optimizer
        """
        time_start = time.perf_counter()
        self.sync_pseudo_gradient(model, fake=fake, flag=flag)
        self._logger.info(f"all reduce pseudo gradient in: {time.perf_counter() - time_start} seconds")

        if self.outer_optimizer is not None:
            self.outer_optimizer.step()

        self.sync_inner_model(model)<|MERGE_RESOLUTION|>--- conflicted
+++ resolved
@@ -95,8 +95,8 @@
         global_pg = self.elastic_device_mesh.global_pg
         for i in range(self.config.retry_all_reduce):
             for param_offloaded, param in zip(self.param_list_cpu, model.parameters()):
-<<<<<<< HEAD
                 if self.experiment_config.fsdp:
+                    assert isinstance(param_offloaded.grad, DTensor)
                     param_offloaded_grad = param_offloaded.grad.to_local()
                     param_offloaded_data = param_offloaded.data.to_local()
                     param_data = param.data.to_local()
@@ -104,10 +104,6 @@
                     param_offloaded_grad = param_offloaded.grad
                     param_offloaded_data = param_offloaded.data
                     param_data = param.data
-
-=======
-                assert isinstance(param_offloaded.grad, DTensor)
->>>>>>> d57965b0
                 if fake:
                     param_offloaded_grad.zero_()
                 else:
