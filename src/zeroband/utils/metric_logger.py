import os
import pickle
<<<<<<< HEAD
import random
import json

from faker import Faker
from typing import Any, Protocol, Callable, Optional
from pathlib import Path
import importlib
=======
from typing import Any, Protocol
import importlib.util
>>>>>>> d57965b0

def create_project_folder(folder_path):
    folder_path = Path(folder_path)
    if folder_path.exists():
        suffix = 1
        while True:
            new_folder_path = Path(f"{folder_path}_{suffix}")
            if not new_folder_path.exists():
                folder_path = new_folder_path
                break
            suffix += 1

    folder_path.mkdir(parents=True, exist_ok=True)

class MetricLogger(Protocol):
    def __init__(self, project, logger_config): ...

    def log(self, metrics: dict[str, Any]): ...

    def finish(self): ...

class CombineMetricLogger:
    def __init__(self, project, config, resume: bool, name: Optional[str], logger_cls: list[str]):
        assert isinstance(logger_cls, list)
        self._logger_cls = []

        if name is None:
            random_name = Faker().name()
            random_int = random.randint(0, 100)
            name = random_name.lower().replace(" ", "_") + str(random_int)

        for metric_logger_type in logger_cls:
            if metric_logger_type == "wandb":
                logger_cls = WandbMetricLogger 
            elif metric_logger_type == "tensorboard":
                logger_cls = TensorboardMetricLogger
            else:
                logger_cls = DummyMetricLogger
            metric_logger = logger_cls(
                project=project,
                config=config,
                resume=resume,
                name=name
            )
            self._logger_cls.append(metric_logger)

    def log(self, metrics: dict[str, Any], step=None):
        for i in range(len(self._logger_cls)):
            self._logger_cls[i].log(metrics, step)

    def finish(self):
        for i in range(len(self._logger_cls)):
            self._logger_cls[i].finish()

class TensorboardMetricLogger:
    def __init__(self, project, config, resume: bool, name: Optional[str] = None):
        if importlib.util.find_spec("tensorboard") is None:
            raise ImportError("wandb is not installed. Please install it to use WandbMonitor.")

        base_dir = os.getenv("LOG_DIR", "logging")

        from torch.utils.tensorboard import SummaryWriter
        self._step = 0

        # Save config to name
        if name is None:
            random_name = Faker().name()
            random_int = random.randint(0, 100)
            name = random_name.lower().replace(" ", "_") + str(random_int)

        create_project_folder(os.path.join(base_dir, project, name))

        # TODO: Make sure everything is serializable
        # with open(f"{os.path.join(base_dir, project, name, 'config.json')}", "w") as f:
        #     json.dump(config, f, indent=4)

        self._writer = SummaryWriter(
            log_dir=os.path.join(base_dir, project, name),
            purge_step=None if resume else 0,
            comment=name
        )

    def log(self, metrics: dict[str, Any], step=None):
        for name, value in metrics.items():
            self._writer.add_scalar(name, value, step or self._step)
        self._step += 1

    def finish(self):
        self._writer.close()

<<<<<<< HEAD
class WandbMetricLogger:
    def __init__(self, project, config, resume: bool, name: Optional[str] = None):
=======
class WandbMetricLogger(MetricLogger):
    def __init__(self, project, logger_config, resume: bool):
>>>>>>> d57965b0
        if importlib.util.find_spec("wandb") is None:
            raise ImportError("wandb is not installed. Please install it to use WandbMonitor.")

        import wandb

        wandb.init(
<<<<<<< HEAD
            project=project, config=config, resume="auto" if resume else None,
            name=name
=======
            project=project, config=logger_config, name=logger_config["config"]["run_name"], resume="auto" if resume else None
>>>>>>> d57965b0
        )  # make wandb reuse the same run id if possible

    def log(self, metrics: dict[str, Any], step=None):
        import wandb

        wandb.log(metrics, step)

    def finish(self):
        import wandb

        wandb.finish()


class DummyMetricLogger(MetricLogger):
    def __init__(self, project, logger_config, *args, **kwargs):
        self.project = project
        self.logger_config = logger_config
        open(self.project, "a").close()  # Create an empty file to append to

        self.data = []

    def log(self, metrics: dict[str, Any]):
        self.data.append(metrics)

    def finish(self):
        with open(self.project, "wb") as f:
            pickle.dump(self.data, f)<|MERGE_RESOLUTION|>--- conflicted
+++ resolved
@@ -1,6 +1,5 @@
 import os
 import pickle
-<<<<<<< HEAD
 import random
 import json
 
@@ -8,10 +7,8 @@
 from typing import Any, Protocol, Callable, Optional
 from pathlib import Path
 import importlib
-=======
 from typing import Any, Protocol
 import importlib.util
->>>>>>> d57965b0
 
 def create_project_folder(folder_path):
     folder_path = Path(folder_path)
@@ -102,25 +99,15 @@
     def finish(self):
         self._writer.close()
 
-<<<<<<< HEAD
-class WandbMetricLogger:
-    def __init__(self, project, config, resume: bool, name: Optional[str] = None):
-=======
 class WandbMetricLogger(MetricLogger):
     def __init__(self, project, logger_config, resume: bool):
->>>>>>> d57965b0
         if importlib.util.find_spec("wandb") is None:
             raise ImportError("wandb is not installed. Please install it to use WandbMonitor.")
 
         import wandb
 
         wandb.init(
-<<<<<<< HEAD
-            project=project, config=config, resume="auto" if resume else None,
-            name=name
-=======
             project=project, config=logger_config, name=logger_config["config"]["run_name"], resume="auto" if resume else None
->>>>>>> d57965b0
         )  # make wandb reuse the same run id if possible
 
     def log(self, metrics: dict[str, Any], step=None):
