--- conflicted
+++ resolved
@@ -1,6 +1,5 @@
 import os
 import time
-<<<<<<< HEAD
 from dotenv import load_dotenv
 from multiprocessing.process import _children
 from contextlib import nullcontext
@@ -20,17 +19,13 @@
 from zeroband import utils
 from zeroband.collectives import Compression
 from zeroband.diloco import Diloco
-from zeroband.comms import ElasticDeviceMesh
-from zeroband.loss import cross_entropy_max_z_loss
-=======
 from typing import TYPE_CHECKING
 from multiprocessing.process import _children  # type: ignore
 
 import torch
 import torch.distributed as dist
 from torch.distributed._composable.fsdp import fully_shard, MixedPrecisionPolicy, CPUOffloadPolicy  # type: ignore
-from torch.autograd.profiler import record_function
->>>>>>> d57965b0
+from torch.autograd.profiler import record_function, _children
 
 from zeroband.checkpoint import CkptManager, TrainingProgress
 from zeroband.comms import ElasticDeviceMesh
@@ -51,7 +46,6 @@
     get_num_params,
     get_num_flop_per_token,
 )
-<<<<<<< HEAD
 from zeroband.utils.helpers import float_to_e_formatting, login_hf, login_wandb, is_debug_py
 from zeroband.utils.activation_ckpt import apply_ac_ckpt
 from zeroband.data import TEST_VOCAB_SIZE, get_dataloader
@@ -72,12 +66,6 @@
 from zeroband.inner_scheduler import ContinuousInnerStepScheduler, BinnedInnerStepScheduler
 
 from dotenv import load_dotenv
-
-load_dotenv()
-
-if not is_debug_py():
-    os.environ["WANDB_PROJECT"] = "DiLoCo"
-=======
 from zeroband.utils.metric_logger import MetricLogger, WandbMetricLogger, DummyMetricLogger
 from zeroband.utils.activation_ckpt import apply_ac_ckpt
 from zeroband.utils.profiler import MemoryProfiler
@@ -88,7 +76,10 @@
 from transformers import AutoTokenizer
 from pydantic_config import parse_argv
 
->>>>>>> d57965b0
+load_dotenv()
+
+if not is_debug_py():
+    os.environ["WANDB_PROJECT"] = "DiLoCo"
 
 def log_hash_training_state(
     config: Config,
@@ -139,10 +130,9 @@
     gradient_accumulation_steps = batch_size // config.train.micro_bs
 
     if config.ckpt is not None and config.ckpt.interval is not None and config.diloco is not None:
-<<<<<<< HEAD
-        assert (
-            config.ckpt.interval % config.diloco.inner_steps == 0
-        ), "ckpt interval must be a multiple of diloco inner steps as we only save at the end of an outer step"
+        assert config.ckpt.interval % config.diloco.inner_steps == 0, (
+            "ckpt interval must be a multiple of diloco inner steps as we only save at the end of an outer step"
+        )
 
     if config.data.fake and config.name_model == "debugmodel":
         tokenizer = FakeTokenizer()
@@ -155,21 +145,6 @@
     else:
         raise ValueError(f"Model type {config.type_model} not supported")
 
-    logger.debug("tokenizer loaded")
-
-    train_dataloader = get_dataloader(
-        tokenizer=tokenizer,
-        world_size=world_info.world_size,
-        rank=world_info.rank,
-        batch_size=config.train.micro_bs,
-        data_config=config.data,
-    )
-=======
-        assert config.ckpt.interval % config.diloco.inner_steps == 0, (
-            "ckpt interval must be a multiple of diloco inner steps as we only save at the end of an outer step"
-        )
->>>>>>> d57965b0
-
     sw = Stopwatch(config)
     sw.start("train()")
 
@@ -216,71 +191,50 @@
             num = 1 if isinstance(config.train.ac_ckpt, bool) else config.train.ac_ckpt
             apply_ac_ckpt(model, num)
 
-<<<<<<< HEAD
-
-    elastic_device_mesh = ElasticDeviceMesh(
-        enable=config.diloco is not None, live_recovery_rank_src=config.ckpt.live_recovery_rank_src
-    )
-    if config.experiment.fsdp:
-=======
-        elastic_device_mesh = ElasticDeviceMesh(
-            enable=config.diloco is not None, live_recovery_rank_src=config.ckpt.live_recovery_rank_src
-        )
->>>>>>> d57965b0
-
-        mp_policy = MixedPrecisionPolicy(
-            param_dtype=torch.bfloat16, reduce_dtype=torch.float32 if config.train.reduce_fp32 else None
-        )
-
-<<<<<<< HEAD
-=======
-        offload_policy = CPUOffloadPolicy(pin_memory=True) if config.train.fsdp_cpu_offload else None
-
->>>>>>> d57965b0
-        for layer_id, transformer_block in model.layers.items():
-            if config.train.reshard_after_forward:
-                reshard_after_forward = int(layer_id) < len(model.layers) - 1
-            else:
-                reshard_after_forward = False
+
+        if config.experiment.fsdp:
+            elastic_device_mesh = ElasticDeviceMesh(
+                enable=config.diloco is not None, live_recovery_rank_src=config.ckpt.live_recovery_rank_src
+            )
+
+            mp_policy = MixedPrecisionPolicy(
+                param_dtype=torch.bfloat16, reduce_dtype=torch.float32 if config.train.reduce_fp32 else None
+            )
+
+            offload_policy = CPUOffloadPolicy(pin_memory=True) if config.train.fsdp_cpu_offload else None
+
+            for layer_id, transformer_block in model.layers.items():
+                if config.train.reshard_after_forward:
+                    reshard_after_forward = int(layer_id) < len(model.layers) - 1
+                else:
+                    reshard_after_forward = False
+                fully_shard(
+                    transformer_block,
+                    mp_policy=mp_policy,
+                    mesh=elastic_device_mesh.cuda_local_mesh,
+                    reshard_after_forward=reshard_after_forward,
+                    offload_policy=offload_policy,
+                )
             fully_shard(
-                transformer_block,
+                model,
                 mp_policy=mp_policy,
                 mesh=elastic_device_mesh.cuda_local_mesh,
-                reshard_after_forward=reshard_after_forward,
-<<<<<<< HEAD
-=======
+                reshard_after_forward=config.train.reshard_after_forward,
                 offload_policy=offload_policy,
->>>>>>> d57965b0
-            )
-        fully_shard(
-            model,
-            mp_policy=mp_policy,
-            mesh=elastic_device_mesh.cuda_local_mesh,
-            reshard_after_forward=config.train.reshard_after_forward,
-<<<<<<< HEAD
-        )
-        logger.debug("model fsdped")
-        cast_ctx_manager = nullcontext()
-    else:
-        # If non-FSDP, then we need to implement our own mixed precision
-        scaler = GradScaler(device="cuda")
-        cast_ctx_manager = autocast(device_type="cuda", dtype=torch.bfloat16)
-
-
-    # Setup optimizers
-    inner_optimizer = get_optimizer(model.parameters(), config.optim.optim, config.experiment)
-
-    diloco = Diloco(config.diloco, model, elastic_device_mesh, config.experiment) if config.diloco is not None else None
-=======
-            offload_policy=offload_policy,
-        )
+            )
+            logger.debug("model fsdped")
+            cast_ctx_manager = nullcontext()
+        else:
+            # If non-FSDP, then we need to implement our own mixed precision
+            scaler = GradScaler(device="cuda")
+            cast_ctx_manager = autocast(device_type="cuda", dtype=torch.bfloat16)
+
 
     # Setup optimizers
     with sw.record_block("Optimizer Setup"):
         inner_optimizer = get_optimizer(config, model.parameters())
 
         diloco = Diloco(config.diloco, model, elastic_device_mesh) if config.diloco is not None else None
->>>>>>> d57965b0
 
         scheduler = get_scheduler(
             sched_type=config.optim.sched_type,
@@ -304,82 +258,66 @@
             diloco_offloaded_param_list=diloco.param_list_cpu if config.diloco is not None else None,  # type: ignore
         )
 
-<<<<<<< HEAD
-    if config.experiment.inner_scheduler_type is not None:
-        if config.experiment.inner_scheduler_type == "continuous":
-            inner_scheduler_cls = ContinuousInnerStepScheduler
-            inner_scheduler_args = dict(
-                lower_steps=config.experiment.inner_scheduler_lower_steps,
-                upper_steps=config.experiment.inner_scheduler_upper_steps,
-                total_steps=config.optim.total_steps,
-                reverse=config.experiment.reverse
-            )
-        elif config.experiment.inner_scheduler_type == "binned":
-            inner_scheduler_cls = BinnedInnerStepScheduler
-            inner_scheduler_args = dict(
-                lower_steps=config.experiment.inner_scheduler_lower_steps,
-                upper_steps=config.experiment.inner_scheduler_upper_steps,
-                total_steps=config.optim.total_steps,
-                reverse=config.experiment.reverse,
-                bin_size=config.experiment.inner_scheduler_bin_size,
-                num_bins=config.experiment.inner_scheduler_num_bins
-            )
-        else:
-            raise ValueError(f"Invalid value for {config.experiment.inner_scheduler_type}")
-        inner_step_scheduler = inner_scheduler_cls(
-            **inner_scheduler_args
-=======
-    if world_info.rank == 0:
-        logger_cls = WandbMetricLogger if config.metric_logger_type == "wandb" else DummyMetricLogger
-        metric_logger = logger_cls(
-            project=config.project,
-            logger_config={"config": config.model_dump(), "world_info": world_info.json()},
-            resume=config.wandb_resume,
->>>>>>> d57965b0
-        )
-
-    # Set run name for easier tracking
-    if config.run_name is not None:
-        config.run_name += f"-is_{config.diloco.inner_steps}"
-        config.run_name += f"-lr{float_to_e_formatting(config.optim.optim.lr)}"
-
         if config.experiment.inner_scheduler_type is not None:
-            config.run_name += f"-{config.experiment.inner_scheduler_type}"
-            config.run_name += f"-{config.experiment.inner_scheduler_lower_steps}"
-            config.run_name += f"_{config.experiment.inner_scheduler_upper_steps}"
-
-        if config.experiment.fsdp is False:
-            config.run_name += f"-nonfsdp"
-        else:
-            config.run_name += f"-fsdp"
-
-        if config.experiment.reverse:
-            config.run_name += f"-R"
-
-        if config.diloco.compression == Compression.UINT8:
-            config.run_name += f"-Ci8"
-        else:
-            config.run_name += f"-Cf32"
-
-
-
-
-
-    
-    if world_info.rank == 0:
-        if not is_debug_py():
-            config.metric_logger_type = config.metric_logger_type.split(",")
-            metric_logger = CombineMetricLogger(
-                project=config.project,
-                config={"config": config.model_dump(), "world_info": world_info.json()},
-                resume=config.wandb_resume,
-                name=config.run_name,
-                logger_cls=config.metric_logger_type,
-            )
-        else:
-            metric_logger = None
-    else:
-        metric_logger = None
+            if config.experiment.inner_scheduler_type == "continuous":
+                inner_scheduler_cls = ContinuousInnerStepScheduler
+                inner_scheduler_args = dict(
+                    lower_steps=config.experiment.inner_scheduler_lower_steps,
+                    upper_steps=config.experiment.inner_scheduler_upper_steps,
+                    total_steps=config.optim.total_steps,
+                    reverse=config.experiment.reverse
+                )
+            elif config.experiment.inner_scheduler_type == "binned":
+                inner_scheduler_cls = BinnedInnerStepScheduler
+                inner_scheduler_args = dict(
+                    lower_steps=config.experiment.inner_scheduler_lower_steps,
+                    upper_steps=config.experiment.inner_scheduler_upper_steps,
+                    total_steps=config.optim.total_steps,
+                    reverse=config.experiment.reverse,
+                    bin_size=config.experiment.inner_scheduler_bin_size,
+                    num_bins=config.experiment.inner_scheduler_num_bins
+                )
+            else:
+                raise ValueError(f"Invalid value for {config.experiment.inner_scheduler_type}")
+            inner_step_scheduler = inner_scheduler_cls(
+                **inner_scheduler_args
+            )
+
+        # Set run name for easier tracking
+        if config.run_name is not None:
+            config.run_name += f"-is_{config.diloco.inner_steps}"
+            config.run_name += f"-lr{float_to_e_formatting(config.optim.optim.lr)}"
+
+            if config.experiment.inner_scheduler_type is not None:
+                config.run_name += f"-{config.experiment.inner_scheduler_type}"
+                config.run_name += f"-{config.experiment.inner_scheduler_lower_steps}"
+                config.run_name += f"_{config.experiment.inner_scheduler_upper_steps}"
+
+            if config.experiment.fsdp is False:
+                config.run_name += f"-nonfsdp"
+            else:
+                config.run_name += f"-fsdp"
+
+            if config.experiment.reverse:
+                config.run_name += f"-R"
+
+            if config.diloco.compression == Compression.UINT8:
+                config.run_name += f"-Ci8"
+            else:
+                config.run_name += f"-Cf32"
+
+        if world_info.rank == 0:
+            if not is_debug_py():
+                config.metric_logger_type = config.metric_logger_type.split(",")
+                metric_logger = CombineMetricLogger(
+                    project=config.project,
+                    config={"config": config.model_dump(), "world_info": world_info.json()},
+                    resume=config.wandb_resume,
+                    name=config.run_name,
+                    logger_cls=config.metric_logger_type,
+                )
+            else:
+                metric_logger = None
 
     with sw.record_block("Compile Model"):
         if config.train.torch_compile:
@@ -466,54 +404,14 @@
             loss_batch = 0
             z_loss_batch = 0
 
-<<<<<<< HEAD
-            for grad_acc_step in range(gradient_accumulation_steps):
-                is_accumulating = grad_acc_step < gradient_accumulation_steps - 1
-                # no sync if we are accumulating gradients
-                if config.experiment.fsdp:
-                    model.set_requires_gradient_sync(not is_accumulating)
-
-                batch = next(train_dataloader_iterator)
-                input_ids = batch["input_ids"].to("cuda")
-                labels = batch["labels"].to("cuda")
-                if config.train.sequence_packing:
-                    seqlens = [seqlen.to("cuda") for seqlen in batch["seqlens"]]
-                    block_mask = create_block_mask_from_seqlens(seqlens) if seqlens is not None else None
-                else:
-                    block_mask = None
-
-                with cast_ctx_manager:
-                    # Both model and loss function should be autocasted
-                    logits = model(tokens=input_ids, block_mask=block_mask).contiguous()
-                    flatten_logits = rearrange(logits, "b seq vocab -> (b seq) vocab")
-                    flatten_labels = rearrange(labels, "b seq -> (b seq)")
-
-                    if config.optim.z_loss:
-                        ce_loss, z_loss = cross_entropy_max_z_loss(
-                            flatten_logits, flatten_labels, config.optim.z_loss_weight
-                        )
-                        ce_loss /= gradient_accumulation_steps
-                        z_loss /= gradient_accumulation_steps
-
-                        del logits
-                        loss = ce_loss + z_loss
-
-                    else:
-                        loss = F.cross_entropy(flatten_logits, flatten_labels) / gradient_accumulation_steps
-                        del logits
-
-                if config.experiment.fsdp:
-                    loss.backward()
-                else:
-                    scaler.scale(loss).backward()
-
-=======
             with sw.record_block("Grad Acc Steps"):
                 for grad_acc_step in range(gradient_accumulation_steps):
                     sw.start("grad_acc_step")
 
                     is_accumulating = grad_acc_step < gradient_accumulation_steps - 1
                     # no sync if we are accumulating gradients
+
+                if config.experiment.fsdp:
                     model.set_requires_gradient_sync(not is_accumulating)
 
                     with sw.record_block("Load batch"):
@@ -524,34 +422,38 @@
                         labels = batch["labels"]
                         block_mask = batch["block_mask"]
 
-                    with sw.record_block("Run forward()"):
-                        logits = model(tokens=input_ids, block_mask=block_mask).contiguous()
-                        flatten_logits = logits.reshape(-1, logits.size(-1))  # b seq vocab -> (b * seq) vocab
-                        flatten_labels = labels.reshape(-1)  # b seq -> (b * seq)
-
-                    with sw.record_block("Loss Calculation"):
-                        ce_loss, z_loss = compute_cross_entropy_loss(
-                            flatten_logits,
-                            flatten_labels,
-                            z_weight=config.optim.z_loss_weight if config.optim.z_loss else None,
-                            num_chunks=config.optim.num_chunks,
-                            fused_linear_weight=model.output.weight if config.train.fused_linear_ce else None,
-                        )
-
-                        del logits
-                        del flatten_logits
-                        del flatten_labels
-
-                        if config.optim.z_loss:
-                            assert z_loss is not None
-                            ce_loss /= gradient_accumulation_steps
-                            z_loss /= gradient_accumulation_steps
-                            loss = ce_loss + z_loss
+                    with cast_ctx_manager:
+                        with sw.record_block("Run forward()"):
+                            logits = model(tokens=input_ids, block_mask=block_mask).contiguous()
+                            flatten_logits = logits.reshape(-1, logits.size(-1))  # b seq vocab -> (b * seq) vocab
+                            flatten_labels = labels.reshape(-1)  # b seq -> (b * seq)
+
+                        with sw.record_block("Loss Calculation"):
+                            ce_loss, z_loss = compute_cross_entropy_loss(
+                                flatten_logits,
+                                flatten_labels,
+                                z_weight=config.optim.z_loss_weight if config.optim.z_loss else None,
+                                num_chunks=config.optim.num_chunks,
+                                fused_linear_weight=model.output.weight if config.train.fused_linear_ce else None,
+                            )
+
+                            del logits
+                            del flatten_logits
+                            del flatten_labels
+
+                            if config.optim.z_loss:
+                                assert z_loss is not None
+                                ce_loss /= gradient_accumulation_steps
+                                z_loss /= gradient_accumulation_steps
+                                loss = ce_loss + z_loss
+                            else:
+                                loss = ce_loss / gradient_accumulation_steps
+
+                    with sw.record_block("Run backward()"):
+                        if config.experiment.fsdp:
+                            loss.backward()
                         else:
-                            loss = ce_loss / gradient_accumulation_steps
-
-                    with sw.record_block("Run backward()"):
-                        loss.backward()
+                            scaler.scale(loss).backward()
 
                     with record_function("Clone Loss"):
                         # No need to time, takes 0 seconds
@@ -565,53 +467,43 @@
                     elapsed = sw.stop("grad_acc_step")
                     logger.debug(f"Grad acc step {grad_acc_step} completed in {elapsed:.2f} seconds")
 
-            with sw.record_block("Loss allreduce()"):
-                # Launch both allreduces at the same time to hide latency
-                loss_allreduce = dist.all_reduce(
-                    tensor=loss_batch, op=dist.ReduceOp.AVG, group=elastic_device_mesh.local_pg, async_op=True
-                )
-                if config.optim.z_loss:
-                    z_loss_allreduce = dist.all_reduce(
-                        tensor=z_loss_batch, op=dist.ReduceOp.AVG, group=elastic_device_mesh.local_pg, async_op=True
+            if config.experiment.fsdp:
+                with sw.record_block("Loss allreduce()"):
+                    # Launch both allreduces at the same time to hide latency
+                    loss_allreduce = dist.all_reduce(
+                        tensor=loss_batch, op=dist.ReduceOp.AVG, group=elastic_device_mesh.local_pg, async_op=True
                     )
->>>>>>> d57965b0
-
-                assert isinstance(loss_allreduce, torch.distributed.Work)
-                loss_allreduce.wait()
-                if config.optim.z_loss:
-                    assert isinstance(z_loss_allreduce, torch.distributed.Work)
-                    z_loss_allreduce.wait()
-
-<<<<<<< HEAD
-            if config.experiment.fsdp:
-                dist.all_reduce(tensor=loss_batch, op=dist.ReduceOp.AVG, group=elastic_device_mesh.local_pg)
-            if config.optim.z_loss and config.experiment.fsdp:
-                dist.all_reduce(tensor=z_loss_batch, op=dist.ReduceOp.AVG, group=elastic_device_mesh.local_pg)
-
-            if config.experiment.fsdp:
-                torch.nn.utils.clip_grad_norm_(model.parameters(), 1.0)
-                inner_optimizer.step()
-            else:
-                # Unscale first before gradient clipping
-                scaler.unscale_(inner_optimizer)
-                torch.nn.utils.clip_grad_norm_(model.parameters(), 1.0)
-                scaler.step(inner_optimizer)
-                scaler.update()
-            scheduler.step()
+                    if config.optim.z_loss:
+                        z_loss_allreduce = dist.all_reduce(
+                            tensor=z_loss_batch, op=dist.ReduceOp.AVG, group=elastic_device_mesh.local_pg, async_op=True
+                        )
+
+                    assert isinstance(loss_allreduce, torch.distributed.Work)
+                    loss_allreduce.wait()
+                    if config.optim.z_loss:
+                        assert isinstance(z_loss_allreduce, torch.distributed.Work)
+                        z_loss_allreduce.wait()
+
+            with sw.record_block("Clip Grad"):
+                if config.experiment.fsdp:
+                    grad_norm = torch.nn.utils.clip_grad_norm_(model.parameters(), 1.0).full_tensor()  # type: ignore (is a dtensor)
+                else:
+                    scaler.unscale_(inner_optimizer)
+                    torch.nn.utils.clip_grad_norm_(model.parameters(), 1.0)
+
+            with sw.record_block("Optimizer Step"):
+                if config.experiment.fsdp:
+                    inner_optimizer.step()
+                else:
+                    scaler.step(inner_optimizer)
+                    scaler.update()
+                scheduler.step()
+
             if config.experiment.inner_scheduler_type is not None:
                 inner_step_scheduler.step()
-            inner_optimizer.zero_grad()
-=======
-            with sw.record_block("Clip Grad"):
-                grad_norm = torch.nn.utils.clip_grad_norm_(model.parameters(), 1.0).full_tensor()  # type: ignore (is a dtensor)
-
-            with sw.record_block("Optimizer Step"):
-                inner_optimizer.step()
-                scheduler.step()
 
             with sw.record_block("Optimizer Zero Grad"):
                 inner_optimizer.zero_grad()
->>>>>>> d57965b0
 
             # logging
             training_progress.step += 1
@@ -636,11 +528,8 @@
                 "Perplexity": torch.exp(loss_batch).item(),
                 "total_tokens": training_progress.total_tokens,
                 "time": time.time(),
-<<<<<<< HEAD
-                "num_inner_steps" : num_inner_steps
-=======
+                "num_inner_steps" : num_inner_steps,
                 "grad_norm": grad_norm.item(),
->>>>>>> d57965b0
             }
 
             if config.optim.z_loss:
@@ -750,16 +639,12 @@
     config = Config(**parse_argv())  # type: ignore
     resolve_env_vars(config)
     world_info = get_world_info()
-<<<<<<< HEAD
-    logger = get_logger()
+    logger = get_logger(config)
     if world_info.local_rank == 0:
         import os
 
         if not is_debug_py():
             login_wandb(os.environ["WANDB_API_KEY"])
-=======
-    logger = get_logger(config)
->>>>>>> d57965b0
 
     # torch.set_default_device("cuda")
     torch.cuda.set_device(world_info.local_rank)
